--- conflicted
+++ resolved
@@ -1,5 +1,4 @@
-<<<<<<< HEAD
-﻿"""
+"""
 Generate a list of random sentences of a given derivation depth from a
 context-free grammar. Code by Dana Angluin. The main function is
 random_sentences.
@@ -84,90 +83,4 @@
     eegr = exp_eval_grammar
 
     random_cfg_test(1000, 11, dgr2, "../data/testing/final/dyck.csv")
-    random_cfg_test(1000, 31, uagr, "../data/testing/final/agreement.csv")
-=======
-"""
-Generate a list of random sentences of a given derivation depth from a
-context-free grammar. Code by Dana Angluin. The main function is
-random_sentences.
-"""
-from __future__ import division
-
-from depth_generate import *
-
-
-def random_cfg_test(count, depth, gr, savepath):
-    """
-    Calls random_sentences to generate a number of
-    random sentences with derivations of depth at
-    most the given amount from the grammar gr,
-    and saves them as a test file in savepath.
-    Format: each line is
-    input,output
-    where input is the generated string and output
-    is the generated string with first symbol removed.
-    """
-    print "number of sentences: " + str(count)
-    print "nltk depth: " + str(depth + 1)  # nltk depth is 1+depth
-
-    sentences = random_sentences(count, depth, gr)
-    print "maximum length sentence in test set"
-    print max([len(x) for x in sentences])
-    with open(savepath, "w") as f:
-        for sentence in sentences:
-            predict_sentence = sentence[1:]
-            f.write(" ".join(sentence))
-            f.write(",")
-            f.write(" ".join(predict_sentence))
-            f.write("\n")
-
-
-if __name__ == "__main__":
-    dyck_grammar_2 = CFG.fromstring("""
-        S -> S T | T S | T
-        T -> '(' T ')' | '(' ')'
-        T -> '[' T ']' | '[' ']'
-    """)
-
-    unambig_agreement_grammar = CFG.fromstring("""
-        S -> NPsing "Auxsing"
-        S -> NPplur "Auxplur"
-        NP -> NPsing
-        NP -> NPplur
-        NPsing -> "Det" "Nsing" PP
-        NPplur -> "Det" "Nplur" PP
-        NPsing -> "Det" "Nsing" Relsing
-        NPplur -> "Det" "Nplur" Relplur
-        NPsing -> "Det" "Nsing"
-        NPplur -> "Det" "Nplur"
-        PP -> "Prep" NP
-        Relsing -> "Rel" "Auxsing" VP
-        Relsing -> Relobj
-        Relplur -> "Rel" "Auxplur" VP
-        Relplur -> Relobj
-        Relobj -> "Rel" NPsing "Auxsing" "Vtrans"
-        Relobj -> "Rel" NPplur "Auxplur" "Vtrans"
-        VP -> "Vintrans"
-        VP -> "Vtrans" NP
-    """)
-
-    exp_eval_grammar = CFG.fromstring("""
-        S -> Strue | Sfalse
-        Strue -> "T" "1" 
-        Strue -> Strue Strue "and" "1"
-        Strue -> Strue Strue "or" "1" | Strue Sfalse "or" "1"
-        Strue -> Sfalse Strue "or" "1"
-        Sfalse -> "F" "0"
-        Sfalse -> Sfalse Sfalse "or" "0" 
-        Sfalse -> Sfalse Sfalse "and" "0" | Sfalse Strue "and" "0"
-        Sfalse -> Strue Sfalse "and" "0"
-    """)
-
-    # to save typing
-    dgr2 = dyck_grammar_2
-    uagr = unambig_agreement_grammar
-    eegr = exp_eval_grammar
-
-    random_cfg_test(1000, 11, dgr2, "../data/testing/final/dyck.csv")
-    random_cfg_test(1000, 31, uagr, "../data/testing/final/agreement.csv")
->>>>>>> 7263ba86
+    random_cfg_test(1000, 31, uagr, "../data/testing/final/agreement.csv")