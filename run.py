"""Run a task defined in tasks.

Example usage:
  python run.py reverse_config
  python run.py dyck_config
  python run.py dyck_config --model BufferedModel

"""

import argparse
from copy import copy

from models import *
from controllers import *
from structs import *
from tasks.configs import *
from visualization.visualizers import *


def get_args():
    parser = argparse.ArgumentParser(
        description="Run a task and customize hyperparameters.")
    parser.add_argument("config", type=str)

    # Manually specified parameters override those in configs.
    parser.add_argument("--model", type=str, default=None)
    parser.add_argument("--controller", type=str, default=None)
    parser.add_argument("--struct", type=str, default=None)
    parser.add_argument("--visualizer", type=str, default=None)

    # Path arguments for loading and saving models.
    parser.add_argument("--loadpath", type=str, default=None)
    parser.add_argument("--savepath", type=str, default=None)

    return parser.parse_args()


def get_object_from_arg(arg, superclass, default=None):
    """
    Verify that arg refers to an instance of superclass.

    If so, return the instance.
    Otherwise, throw an error.
    """
    if arg is None:
        return default
    if arg not in globals():
        raise ValueError("Invalid argument {}".format(arg))
    obj = globals()[arg]
    if not (isinstance(obj, superclass) or issubclass(obj, superclass)):
        raise TypeError("{} is not a {}".format(arg, str(superclass)))
    return obj


def main(config,
         model_type=None,
         controller_type=None,
         struct_type=None,
         visualizer_type=None,
         load_path=None,
         save_path=None):
    config = copy(config)
    task_type = config["task"]
    del config["task"]

    if model_type is not None:
        config["model_type"] = model_type
    if controller_type is not None:
        config["controller_type"] = controller_type
    if struct_type is not None:
        config["struct_type"] = struct_type

    if load_path is not None:
        config["load_path"] = load_path
    if save_path is not None:
        config["save_path"] = save_path

    task = task_type(**config)
    metrics = task.run_experiment()
    if visualizer_type is not None:
        visualizer = visualizer_type(task)
        visualizer.visualize_generic_example()
    return metrics


if __name__ == "__main__":
    args = get_args()
    print("Loading {}".format(args.config))
    config = get_object_from_arg(args.config, dict)
    model_type = get_object_from_arg(args.model, Model)
    controller_type = get_object_from_arg(args.controller, SimpleStructController)
    struct_type = get_object_from_arg(args.struct, Struct)
    visualizer_type = get_object_from_arg(args.visualizer, Visualizer)

<<<<<<< HEAD
    main(config, controller_type, network_type, struct_type, visualizer_type,
         args.loadpath, args.savepath)
=======
    main(config, model_type, controller_type, struct_type, args.loadpath,
         args.savepath)
>>>>>>> e2db1c52
<|MERGE_RESOLUTION|>--- conflicted
+++ resolved
@@ -92,10 +92,5 @@
     struct_type = get_object_from_arg(args.struct, Struct)
     visualizer_type = get_object_from_arg(args.visualizer, Visualizer)
 
-<<<<<<< HEAD
-    main(config, controller_type, network_type, struct_type, visualizer_type,
-         args.loadpath, args.savepath)
-=======
-    main(config, model_type, controller_type, struct_type, args.loadpath,
-         args.savepath)
->>>>>>> e2db1c52
+    main(config, model_type, controller_type, struct_type, visualizer_type,
+         args.loadpath, args.savepath)